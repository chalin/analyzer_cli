name: analyzer_cli
version: 1.0.1
description: Command line interface for the Dart Analyzer.
author: Dart Team <misc@dartlang.org>
homepage: https://github.com/dart-lang/analyzer_cli
dependencies:
<<<<<<< HEAD
  analyzer: '>=0.24.0 <0.26.0'
  args: '>=0.13.0 <0.14.0'
  linter: '>=0.0.2+1 <0.1.0'
=======
  analyzer: '>=0.24.0 <0.25.0'
  args: '>=0.12.1 <0.13.0'
  cli_util: '>=0.0.1 <0.1.0'
>>>>>>> 9c84c781
environment:
  sdk: '>=1.0.0 <2.0.0'
dev_dependencies:
  unittest: '>=0.11.0 <0.12.0'
<|MERGE_RESOLUTION|>--- conflicted
+++ resolved
@@ -4,15 +4,10 @@
 author: Dart Team <misc@dartlang.org>
 homepage: https://github.com/dart-lang/analyzer_cli
 dependencies:
-<<<<<<< HEAD
   analyzer: '>=0.24.0 <0.26.0'
   args: '>=0.13.0 <0.14.0'
+  cli_util: '>=0.0.1 <0.1.0'
   linter: '>=0.0.2+1 <0.1.0'
-=======
-  analyzer: '>=0.24.0 <0.25.0'
-  args: '>=0.12.1 <0.13.0'
-  cli_util: '>=0.0.1 <0.1.0'
->>>>>>> 9c84c781
 environment:
   sdk: '>=1.0.0 <2.0.0'
 dev_dependencies:
